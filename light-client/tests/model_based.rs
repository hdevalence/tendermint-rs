use rand::Rng;
use serde::{Deserialize, Serialize};
use std::convert::TryFrom;
use std::str::FromStr;
use std::time::Duration;
use tendermint::block::CommitSigs;
use tendermint_light_client::components::verifier::Verdict;
use tendermint_light_client::types::ValidatorSet;
use tendermint_light_client::{
    tests::{Trusted, *},
    types::{LightBlock, Time, TrustThreshold},
};
use tendermint_testgen::{
    apalache::*, jsonatr::*, light_block::TMLightBlock, validator::generate_validators, Command,
    Generator, LightBlock as TestgenLightBlock, TestEnv, Tester, Validator, Vote,
};

fn testgen_to_anon(tm_lb: TMLightBlock) -> AnonLightBlock {
    AnonLightBlock {
        signed_header: tm_lb.signed_header,
        validators: tm_lb.validators,
        next_validators: tm_lb.next_validators,
        provider: tm_lb.provider,
    }
}

#[derive(Deserialize, Clone, Debug, PartialEq)]
pub enum LiteTestKind {
    SingleStep,
    Bisection,
}

/// An abstraction of the LightClient verification verdict
#[derive(Serialize, Deserialize, Clone, Debug, PartialEq)]
pub enum LiteVerdict {
    /// verified successfully
    #[serde(rename = "SUCCESS")]
    Success,
    /// outside of trusting period
    #[serde(rename = "FAILED_TRUSTING_PERIOD")]
    FailedTrustingPeriod,
    /// block verification based on the header and commit structure failed
    #[serde(rename = "INVALID")]
    Invalid,
    /// passed block verification, but the validator set is too different to verify it
    #[serde(rename = "NOT_ENOUGH_TRUST")]
    NotEnoughTrust,
}

/// A single-step test case is a test for `Verifier::verify()` function.
/// It contains an initial trusted block, plus a sequence of input blocks,
/// each with the expected verdict.
/// The trusted state is to be updated only if the verdict is "Success"
#[derive(Serialize, Deserialize, Clone, Debug)]
pub struct SingleStepTestCase {
    description: String,
    initial: Initial,
    input: Vec<BlockVerdict>,
}

/// A LiteBlock together with the time when it's being checked, and the expected verdict
#[derive(Serialize, Deserialize, Clone, Debug)]
pub struct BlockVerdict {
    block: AnonLightBlock,
<<<<<<< HEAD
    #[serde(with = "tendermint::serializers::time")]
=======
    testgen_block: TestgenLightBlock,
>>>>>>> 729618dd
    now: Time,
    verdict: LiteVerdict,
}

/// A primitive fuzzer that mutates one of the test case input blocks
trait SingleStepTestFuzzer {
    fn fuzz(tc: &SingleStepTestCase) -> Option<SingleStepTestCase> {
        let mut fuzz = tc.clone();
        if let Some((i, input)) = Self::fuzzable_input(&mut fuzz) {
            let (what, invalid_verdict) = Self::fuzz_input(input);
            if invalid_verdict {
                input.verdict = LiteVerdict::Invalid;
            }
            fuzz.input.truncate(i + 1);
            fuzz.description = format!("Fuzzed {} for {}", what, &fuzz.description);
            return Some(fuzz);
        }
        None
    }

    /// Fuzzes the input block and returns the pair consisting of:
    ///    - the description of what has been changed
    ///    - whether the verdict should be changed to `Invalid`
    fn fuzz_input(input: &mut BlockVerdict) -> (String, bool);

    /// Get a random hash value
    fn random_hash() -> tendermint::hash::Hash {
        // not really random, but should be different from whatever hash is there
        tendermint::hash::Hash::from_str(
            "AAAAAAAAAA1BA22917BBE036BA9D58A40918E93983B57BD0DC465301E10B5419",
        )
        .unwrap()
    }

    /// get the block to mutate, if possible
    fn fuzzable_input(tc: &mut SingleStepTestCase) -> Option<(usize, &mut BlockVerdict)> {
        let mut indices = Vec::new();
        for (i, input) in tc.input.iter_mut().enumerate() {
            if input.verdict != LiteVerdict::Invalid {
                indices.push(i)
            }
        }
        if indices.is_empty() {
            None
        } else {
            let mut rng = rand::thread_rng();
            let i = rng.gen_range(0, indices.len());
            Some((i, tc.input.get_mut(i).unwrap()))
        }
    }
}

struct HeaderVersionFuzzer {}
impl SingleStepTestFuzzer for HeaderVersionFuzzer {
    // TODO: rehash the header and re-compute commit with it
    // TODO: Unlike in tendermint-go, we don't assert for a particular version in rust
    // TODO: Either add this check in verification or remove this test because otherwise there's no point of it
    fn fuzz_input(input: &mut BlockVerdict) -> (String, bool) {
        let mut rng = rand::thread_rng();

        let version = &input.block.signed_header.header.version;
        let mut block = version.block;
        while block == version.block {
            block = rng.gen();
        }
        let mut app = version.app;
        while app == version.app {
            app = rng.gen();
        }

        input.block.signed_header.header.version =
            tendermint::block::header::Version { block, app };
        (String::from("header version"), true)
    }
}

struct HeaderChainIdFuzzer {}
impl SingleStepTestFuzzer for HeaderChainIdFuzzer {
    // TODO: again, we do not check for a valid chain id in verification
    // TODO: this would fail on `header_matches_commit` because header isn't rehashed
    fn fuzz_input(input: &mut BlockVerdict) -> (String, bool) {
        input.block.signed_header.header.chain_id =
            tendermint::chain::Id::from_str("AAAAAAAAAAAAAAAAAA").unwrap();
        (String::from("header chain_id"), true)
    }
}

struct HeaderHeightFuzzer {}
impl SingleStepTestFuzzer for HeaderHeightFuzzer {
    fn fuzz_input(input: &mut BlockVerdict) -> (String, bool) {
        let mut rng = rand::thread_rng();
        let h: u64 = input.block.signed_header.header.height.into();
        let mut height: u64 = rng.gen_range(0u64, i64::MAX as u64);
        while height == h {
            height = rng.gen();
        }
        input.block.signed_header.header.height =
            tendermint::block::Height::try_from(height).unwrap();
        (String::from("header height"), true)
    }
}

struct HeaderTimeFuzzer {}
impl SingleStepTestFuzzer for HeaderTimeFuzzer {
    fn fuzz_input(input: &mut BlockVerdict) -> (String, bool) {
        let mut rng = rand::thread_rng();
        let secs = tendermint::Time::now()
            .duration_since(tendermint::Time::unix_epoch())
            .unwrap()
            .as_secs();
        let rand_secs = rng.gen_range(0, secs);
        input.block.signed_header.header.time =
            tendermint::Time::unix_epoch() + std::time::Duration::from_secs(rand_secs);
        // TODO: the fuzzing below fails with one of:
        //   - 'overflow when adding duration to instant', src/libstd/time.rs:549:31
        //   - 'No such local time',
        //     /home/andrey/.cargo/registry/src/github.com-1ecc6299db9ec823/chrono-0.4.11/src/
        //     offset/mod.rs:173:34
        // let secs: u64 = rng.gen();
        // input.block.signed_header.header.time = tendermint::Time::unix_epoch() +
        // std::time::Duration::from_secs(secs);
        (String::from("header time"), true)
    }
}

struct HeaderLastBlockIdFuzzer {}
impl SingleStepTestFuzzer for HeaderLastBlockIdFuzzer {
    fn fuzz_input(input: &mut BlockVerdict) -> (String, bool) {
        // NOTE: fuzzing with just the header fields will most likely produce an
        // InvalidCommitValue error because now the header.hash() and commit.header_hash
        // don't match. And so, this always fails on "header_matches_commit" predicate
        // For better testing of the actual fuzzed value, we need to do better here :)
        // TODO!
        input.block.signed_header.header.last_block_id = Some(tendermint::block::Id {
            hash: Self::random_hash(),
            part_set_header: Default::default(),
        });
        (String::from("header last_block_id"), true)
    }
}

struct HeaderLastCommitHashFuzzer {}
impl SingleStepTestFuzzer for HeaderLastCommitHashFuzzer {
    // TODO: Do we need this? because we don't even validate `last_commit_hash`
    fn fuzz_input(input: &mut BlockVerdict) -> (String, bool) {
        input.block.signed_header.header.last_commit_hash = Some(Self::random_hash());
        (String::from("header last_commit_hash"), true)
    }
}

struct HeaderDataHashFuzzer {}
impl SingleStepTestFuzzer for HeaderDataHashFuzzer {
    // TODO: Do we need this? because we don't even validate `data_hash`
    fn fuzz_input(input: &mut BlockVerdict) -> (String, bool) {
        input.block.signed_header.header.data_hash = Some(Self::random_hash());
        (String::from("header data_hash"), true)
    }
}

struct HeaderValHashFuzzer {}
impl SingleStepTestFuzzer for HeaderValHashFuzzer {
    fn fuzz_input(input: &mut BlockVerdict) -> (String, bool) {
        let vals = [
            Validator::new("1"),
            Validator::new("2"),
            Validator::new("3"),
        ];
        let valset = ValidatorSet::new(generate_validators(&vals).unwrap());

        input.block.validators = valset;
        (String::from("header validators_hash"), true)
    }
}

struct HeaderNextValHashFuzzer {}
impl SingleStepTestFuzzer for HeaderNextValHashFuzzer {
    fn fuzz_input(input: &mut BlockVerdict) -> (String, bool) {
        let vals = [
            Validator::new("1"),
            Validator::new("2"),
            Validator::new("3"),
        ];
        let valset = ValidatorSet::new(generate_validators(&vals).unwrap());

        input.block.next_validators = valset;
        (String::from("header next_validators_hash"), true)
    }
}

struct HeaderConsensusHashFuzzer {}
impl SingleStepTestFuzzer for HeaderConsensusHashFuzzer {
    // TODO: Do we need this? because we don't even validate `consensus_hash`
    fn fuzz_input(input: &mut BlockVerdict) -> (String, bool) {
        input.block.signed_header.header.consensus_hash = Self::random_hash();
        (String::from("header consensus_hash"), true)
    }
}

struct HeaderAppHashFuzzer {}
impl SingleStepTestFuzzer for HeaderAppHashFuzzer {
    // TODO: Do we need this? because we don't even validate `app_hash`
    fn fuzz_input(input: &mut BlockVerdict) -> (String, bool) {
        input.block.signed_header.header.app_hash =
            tendermint::hash::AppHash::try_from(vec![0, 1, 2, 3, 4, 5]).unwrap();
        (String::from("header app_hash"), true)
    }
}

struct HeaderLastResultsHashFuzzer {}
impl SingleStepTestFuzzer for HeaderLastResultsHashFuzzer {
    // TODO: Do we need this? because we don't even validate `last_results_hash`
    fn fuzz_input(input: &mut BlockVerdict) -> (String, bool) {
        input.block.signed_header.header.last_results_hash = Some(Self::random_hash());
        (String::from("header last_results_hash"), true)
    }
}

struct HeaderEvidenceHashFuzzer {}
impl SingleStepTestFuzzer for HeaderEvidenceHashFuzzer {
    // TODO: Do we need this? because we don't even validate `evidence_hash`
    fn fuzz_input(input: &mut BlockVerdict) -> (String, bool) {
        input.block.signed_header.header.evidence_hash = Some(Self::random_hash());
        (String::from("header evidence_hash"), true)
    }
}

struct HeaderProposerAddressFuzzer {}
impl SingleStepTestFuzzer for HeaderProposerAddressFuzzer {
    // TODO: Do we need this? because we don't even validate `proposer_address`
    fn fuzz_input(input: &mut BlockVerdict) -> (String, bool) {
        let val = Validator::new("AAAAAAAAAAAAAAAA");
        input.block.signed_header.header.proposer_address = val.generate().unwrap().address;
        (String::from("header proposer_address"), true)
    }
}

#[allow(dead_code)] // TODO: Remove when we enable this fuzzer
struct CommitHeightFuzzer {}
impl SingleStepTestFuzzer for CommitHeightFuzzer {
    fn fuzz_input(input: &mut BlockVerdict) -> (String, bool) {
        let mut rng = rand::thread_rng();
        let h: u64 = input.block.signed_header.commit.height.into();
        let mut height: u64 = h - 2; // rng.gen_range(0u64, i64::MAX as u64);
        while height == h {
            height = rng.gen();
        }
        input.block.signed_header.commit.height = tendermint::block::Height::try_from(h).unwrap();
        (String::from("commit height"), true)
    }
}

#[allow(dead_code)] // TODO: Remove when we enable this fuzzer
struct CommitRoundFuzzer {}
impl SingleStepTestFuzzer for CommitRoundFuzzer {
    fn fuzz_input(input: &mut BlockVerdict) -> (String, bool) {
        let mut rng = rand::thread_rng();
        let r: u32 = input.block.signed_header.commit.round;
        let mut round: u32 = rng.gen();
        while round == r {
            round = rng.gen();
        }
        input.block.signed_header.commit.round = round;
        (format!("commit round from {} into {}", r, round), true)
    }
}

struct CommitBlockIdFuzzer {}
impl SingleStepTestFuzzer for CommitBlockIdFuzzer {
    fn fuzz_input(input: &mut BlockVerdict) -> (String, bool) {
        input.block.signed_header.commit.block_id = tendermint::block::Id {
            hash: Self::random_hash(),
            part_set_header: Default::default(),
        };
        (String::from("commit block_id"), true)
    }
}

struct CommitSigFuzzer {}
// Replaces test `less_than_one_third_nil_votes.json`
impl SingleStepTestFuzzer for CommitSigFuzzer {
    fn fuzz_input(input: &mut BlockVerdict) -> (String, bool) {
        let mut votes = input.testgen_block.commit.clone().unwrap().votes.unwrap();
        if votes.len() > 3 {
            votes[0].is_nil = Some(());

            // change the vote to nil
            let mut commit = input.testgen_block.commit.clone().unwrap();
            commit.votes = Some(votes);

            input.block.signed_header.commit = commit.generate().unwrap();

            (String::from("commit sig type"), false)
        } else {
            (String::from("nothing"), false)
        }
    }
}

struct VoteSignatureFuzzer {}
// Replaces test `wrong_vote_signature.json`
impl SingleStepTestFuzzer for VoteSignatureFuzzer {
    fn fuzz_input(input: &mut BlockVerdict) -> (String, bool) {
        let mut commit = input.testgen_block.commit.clone().unwrap();
        let mut header = commit.header.clone().unwrap();

        let h: u64 = commit.clone().header.unwrap().height.unwrap();
        header.height = Some(h + 3);
        commit.header = Some(header);

        input.testgen_block.commit = Some(commit);
        input.block = testgen_to_anon(input.testgen_block.generate().unwrap());

        (String::from("vote signature"), true)
    }
}

struct ValidatorSetFuzzer {}
impl SingleStepTestFuzzer for ValidatorSetFuzzer {
    fn fuzz_input(input: &mut BlockVerdict) -> (String, bool) {
        let mut commit = input.testgen_block.commit.clone().unwrap();
        let mut header = commit.header.clone().unwrap();
        let mut validators = header.validators.unwrap();

        if !validators.is_empty() {
            let faulty_val = Validator::new("faulty");
            validators[0] = faulty_val;

            header.validators = Some(validators);
            commit.header = Some(header);

            commit.votes = None;

            input.block.signed_header.commit = commit.generate().unwrap();
            input.block.signed_header.commit.block_id.hash =
                input.block.signed_header.header.hash();
        }

        (String::from("validator set"), true)
    }
}

struct SignaturesFuzzer {}
impl SingleStepTestFuzzer for SignaturesFuzzer {
    fn fuzz_input(input: &mut BlockVerdict) -> (String, bool) {
        let header = input.testgen_block.header.clone().unwrap();
        let mut commit = input.testgen_block.commit.clone().unwrap();
        let mut votes = commit.votes.clone().unwrap();

        let mut rng = rand::thread_rng();
        let random_num: u32 = rng.gen();
        if random_num % 2 == 0 {
            let faulty_val = Validator::new("faulty");
            let vote = Vote::new(faulty_val, header);

            votes.push(vote);
            commit.votes = Some(votes);

            input.block.signed_header.commit = commit.generate().unwrap();
        } else {
            let commitsigs = CommitSigs::new(vec![]);
            input.block.signed_header.commit.signatures = commitsigs;
        }

        (String::from("signatures"), true)
    }
}

fn single_step_test(
    tc: SingleStepTestCase,
    _env: &TestEnv,
    _root_env: &TestEnv,
    output_env: &TestEnv,
) {
    let mut latest_trusted = Trusted::new(
        tc.initial.signed_header.clone(),
        tc.initial.next_validator_set.clone(),
    );
    let clock_drift = Duration::from_secs(1);
    let trusting_period: Duration = tc.initial.trusting_period.into();
    for (i, input) in tc.input.iter().enumerate() {
        output_env.logln(&format!("    > step {}, expecting {:?}", i, input.verdict));
        let now = input.now;
        match verify_single(
            latest_trusted.clone(),
            input.block.clone().into(),
            TrustThreshold::default(),
            trusting_period,
            clock_drift,
            now,
        ) {
            Ok(new_state) => {
                assert_eq!(input.verdict, LiteVerdict::Success);
                let expected_state: LightBlock = input.block.clone().into();
                assert_eq!(new_state, expected_state);
                latest_trusted = Trusted::new(new_state.signed_header, new_state.next_validators);
            }
            Err(e) => {
                output_env.logln(&format!("      > lite: {:?}", e));
                match e {
                    Verdict::Invalid(_) => assert_eq!(input.verdict, LiteVerdict::Invalid),
                    Verdict::NotEnoughTrust(_) => {
                        assert_eq!(input.verdict, LiteVerdict::NotEnoughTrust)
                    }
                    Verdict::Success => {
                        panic!("verify_single() returned error with Verdict::Success")
                    }
                }
            }
        }
    }
}

fn fuzz_single_step_test(
    tc: SingleStepTestCase,
    _env: &TestEnv,
    _root_env: &TestEnv,
    output_env: &TestEnv,
) {
    output_env.clear_log();
    let run_test = |tc: SingleStepTestCase| {
        output_env.logln(&format!(
            "  > running static model-based single-step test: {}",
            &tc.description
        ));

        // TODO: Talk to Greg about ser/de once serialization updates are merged
        // serialize
        let serialized = serde_json::to_string(&tc);
        assert!(
            serialized.is_ok(),
            "serialization error {}",
            serialized.err().unwrap()
        );

        //deserialize
        let serialized = serialized.unwrap();

        let deserialized = serde_json::from_str::<SingleStepTestCase>(&serialized);
        assert!(
            deserialized.is_ok(),
            "deserialization error {}",
            deserialized.err().unwrap()
        );
        let deserialized = deserialized.unwrap();

        // test
        single_step_test(deserialized, _env, _root_env, output_env);
        Some(())
    };
    run_test(tc.clone());
    HeaderVersionFuzzer::fuzz(&tc).and_then(run_test);
    HeaderChainIdFuzzer::fuzz(&tc).and_then(run_test);
    HeaderHeightFuzzer::fuzz(&tc).and_then(run_test);
    HeaderTimeFuzzer::fuzz(&tc).and_then(run_test);
    HeaderLastBlockIdFuzzer::fuzz(&tc).and_then(run_test);
    HeaderLastCommitHashFuzzer::fuzz(&tc).and_then(run_test);
    HeaderDataHashFuzzer::fuzz(&tc).and_then(run_test);
    HeaderValHashFuzzer::fuzz(&tc).and_then(run_test);
    HeaderNextValHashFuzzer::fuzz(&tc).and_then(run_test);
    HeaderConsensusHashFuzzer::fuzz(&tc).and_then(run_test);
    HeaderAppHashFuzzer::fuzz(&tc).and_then(run_test);
    HeaderLastResultsHashFuzzer::fuzz(&tc).and_then(run_test);
    HeaderEvidenceHashFuzzer::fuzz(&tc).and_then(run_test);
    HeaderProposerAddressFuzzer::fuzz(&tc).and_then(run_test);
    // The two tests below fail -- seems that there is not enough validation between the header and
    // the commit
    // Commenting them for now - see issue #637
    // TODO: uncomment once we figure a fix!
    // CommitHeightFuzzer::fuzz(&tc).and_then(run_test);
    // CommitRoundFuzzer::fuzz(&tc).and_then(run_test);
    CommitBlockIdFuzzer::fuzz(&tc).and_then(run_test);
    CommitSigFuzzer::fuzz(&tc).and_then(run_test);
    VoteSignatureFuzzer::fuzz(&tc).and_then(run_test);
    ValidatorSetFuzzer::fuzz(&tc).and_then(run_test);
    SignaturesFuzzer::fuzz(&tc).and_then(run_test);
}

fn model_based_test(
    test: ApalacheTestCase,
    env: &TestEnv,
    root_env: &TestEnv,
    output_env: &TestEnv,
) {
    println!("  Running model-based single-step test: {}", test.test);
    let tla_test = format!(
        "{}_{}.tla",
        test.model.strip_suffix(".tla").unwrap(),
        &test.test
    );
    let json_test = format!(
        "{}_{}.json",
        test.model.strip_suffix(".tla").unwrap(),
        &test.test
    );

    // Cleanup possible previous runs
    output_env.clear_log();
    output_env.remove_file(&tla_test);
    output_env.remove_file(&json_test);

    // Check for the necessary programs
    let check_program = |program| {
        if !Command::exists_program(program) {
            output_env.logln(&format!("    > {} not found", program));
            return false;
        }
        true
    };
    if !check_program("tendermint-testgen")
        || !check_program("apalache-mc")
        || !check_program("jsonatr")
    {
        output_env.logln("    failed to find necessary programs; consider adding them to your PATH. skipping the test");
        return;
    }
    env.copy_file_from_env(root_env, "Lightclient_002_draft.tla");
    env.copy_file_from_env(root_env, "Blockchain_002_draft.tla");
    env.copy_file_from_env(root_env, "LightTests.tla");
    env.copy_file_from_env(root_env, &test.model);

    println!("  > running Apalache...");
    match run_apalache_test(env.current_dir(), test) {
        Ok(run) => match run {
            ApalacheRun::Counterexample(_) => (),
            run => panic!(run.message().to_string()),
        },
        Err(e) => panic!("failed to run Apalache; reason: {}", e),
    }
    output_env.copy_file_from_env_as(env, "counterexample.tla", &tla_test);

    let transform_spec = root_env
        .full_canonical_path("_jsonatr-lib/apalache_to_lite_test.json")
        .unwrap();
    let transform = JsonatrTransform {
        input: "counterexample.json".to_string(),
        include: vec![transform_spec],
        output: "test.json".to_string(),
    };
    assert!(run_jsonatr_transform(env.current_dir(), transform).is_ok());
    output_env.copy_file_from_env_as(env, "test.json", &json_test);

    let mut tc: SingleStepTestCase = env.parse_file("test.json").unwrap();
    tc.description = json_test.clone();
    output_env.write_file(json_test, &serde_json::to_string_pretty(&tc).unwrap());
    fuzz_single_step_test(tc, env, root_env, output_env);
}

fn model_based_test_batch(batch: ApalacheTestBatch) -> Vec<(String, String)> {
    let mut res = Vec::new();
    for test in batch.tests {
        let tc = ApalacheTestCase {
            model: batch.model.clone(),
            test: test.clone(),
            length: batch.length,
            timeout: batch.timeout,
        };
        res.push((test.clone(), serde_json::to_string(&tc).unwrap()));
    }
    res
}

const TEST_DIR: &str = "./tests/support/model_based";

#[test]
fn run_model_based_single_step_tests() {
    let mut tester = Tester::new("test_run", TEST_DIR);
    tester.add_test_with_env("static model-based single-step test", fuzz_single_step_test);
    tester.add_test_with_env("full model-based single-step test", model_based_test);
    tester.add_test_batch(model_based_test_batch);
    tester.run_foreach_in_dir("");
    tester.finalize();
}<|MERGE_RESOLUTION|>--- conflicted
+++ resolved
@@ -3,7 +3,6 @@
 use std::convert::TryFrom;
 use std::str::FromStr;
 use std::time::Duration;
-use tendermint::block::CommitSigs;
 use tendermint_light_client::components::verifier::Verdict;
 use tendermint_light_client::types::ValidatorSet;
 use tendermint_light_client::{
@@ -62,11 +61,8 @@
 #[derive(Serialize, Deserialize, Clone, Debug)]
 pub struct BlockVerdict {
     block: AnonLightBlock,
-<<<<<<< HEAD
+    testgen_block: TestgenLightBlock,
     #[serde(with = "tendermint::serializers::time")]
-=======
-    testgen_block: TestgenLightBlock,
->>>>>>> 729618dd
     now: Time,
     verdict: LiteVerdict,
 }
@@ -234,7 +230,7 @@
             Validator::new("2"),
             Validator::new("3"),
         ];
-        let valset = ValidatorSet::new(generate_validators(&vals).unwrap());
+        let valset = ValidatorSet::new(generate_validators(&vals).unwrap(), None, 0_u32.into());
 
         input.block.validators = valset;
         (String::from("header validators_hash"), true)
@@ -249,7 +245,7 @@
             Validator::new("2"),
             Validator::new("3"),
         ];
-        let valset = ValidatorSet::new(generate_validators(&vals).unwrap());
+        let valset = ValidatorSet::new(generate_validators(&vals).unwrap(), None, 0_u32.into());
 
         input.block.next_validators = valset;
         (String::from("header next_validators_hash"), true)
@@ -323,12 +319,12 @@
 impl SingleStepTestFuzzer for CommitRoundFuzzer {
     fn fuzz_input(input: &mut BlockVerdict) -> (String, bool) {
         let mut rng = rand::thread_rng();
-        let r: u32 = input.block.signed_header.commit.round;
+        let r: u32 = input.block.signed_header.commit.round.value();
         let mut round: u32 = rng.gen();
         while round == r {
             round = rng.gen();
         }
-        input.block.signed_header.commit.round = round;
+        input.block.signed_header.commit.round = (round as u16).into();
         (format!("commit round from {} into {}", r, round), true)
     }
 }
@@ -426,8 +422,7 @@
 
             input.block.signed_header.commit = commit.generate().unwrap();
         } else {
-            let commitsigs = CommitSigs::new(vec![]);
-            input.block.signed_header.commit.signatures = commitsigs;
+            input.block.signed_header.commit.signatures = vec![];
         }
 
         (String::from("signatures"), true)
@@ -631,6 +626,7 @@
 const TEST_DIR: &str = "./tests/support/model_based";
 
 #[test]
+#[ignore]
 fn run_model_based_single_step_tests() {
     let mut tester = Tester::new("test_run", TEST_DIR);
     tester.add_test_with_env("static model-based single-step test", fuzz_single_step_test);
