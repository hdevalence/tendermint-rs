name: Rust
on:
  pull_request:
    paths-ignore:
      - "docs/**"
  push:
    paths-ignore:
      - "docs/**"
    branches:
      - master
jobs:
  cleanup-runs:
    runs-on: ubuntu-latest
    steps:
      - uses: rokroskar/workflow-run-cleanup-action@master
        env:
          GITHUB_TOKEN: "${{ secrets.GITHUB_TOKEN }}"
    if: "!startsWith(github.ref, 'refs/tags/') && github.ref != 'refs/heads/master'"

  fmt:
    runs-on: ubuntu-latest
    steps:
      - uses: actions/checkout@v2
      - uses: actions-rs/toolchain@v1
        with:
          toolchain: stable
          override: true
      - uses: actions-rs/cargo@v1
        with:
          command: fmt
          args: --all -- --check

  clippy_check:
    runs-on: ubuntu-latest
    steps:
      - uses: actions/checkout@v2
      - uses: actions-rs/toolchain@v1
        with:
          toolchain: stable
          components: clippy
          override: true
      - uses: actions-rs/clippy-check@v1
        with:
          token: ${{ secrets.GITHUB_TOKEN }}
<<<<<<< HEAD
          args: --all-features --all-targets -- --deny warnings
=======
          args: --all-features --all-targets

  docs:
    runs-on: ubuntu-latest
    steps:
      - uses: actions/checkout@v2
      - uses: actions-rs/toolchain@v1
        with:
          toolchain: nightly
          override: true
      - uses: actions-rs/cargo@v1
        env:
          RUSTFLAGS: "--cfg docsrs"
        with:
          command: doc
          args: --all-features
>>>>>>> a0a59b3a
<|MERGE_RESOLUTION|>--- conflicted
+++ resolved
@@ -42,10 +42,7 @@
       - uses: actions-rs/clippy-check@v1
         with:
           token: ${{ secrets.GITHUB_TOKEN }}
-<<<<<<< HEAD
           args: --all-features --all-targets -- --deny warnings
-=======
-          args: --all-features --all-targets
 
   docs:
     runs-on: ubuntu-latest
@@ -60,5 +57,4 @@
           RUSTFLAGS: "--cfg docsrs"
         with:
           command: doc
-          args: --all-features
->>>>>>> a0a59b3a
+          args: --all-features