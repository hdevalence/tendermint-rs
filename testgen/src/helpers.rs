--- conflicted
+++ resolved
@@ -3,15 +3,12 @@
 use serde::de::DeserializeOwned;
 use simple_error::*;
 use std::io::{self, Read};
-<<<<<<< HEAD
-use tendermint::{amino_types, signature::Signature, vote, Time};
-=======
 use tendermint::{
     amino_types, public_key,
     signature::{Signature, Verifier},
     vote,
+    Time
 };
->>>>>>> f5c2f136
 
 /// A macro that generates a complete setter method from a one-liner with necessary information
 #[macro_export]
